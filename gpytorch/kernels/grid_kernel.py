--- conflicted
+++ resolved
@@ -5,19 +5,10 @@
 import torch
 from torch import Tensor
 
-<<<<<<< HEAD
+from .. import settings
+from ..lazy import KroneckerProductLazyTensor, ToeplitzLazyTensor, cat, delazify
+from ..utils.grid import convert_legacy_grid, create_data_from_grid
 from .kernel import Kernel
-from .. import settings
-from ..lazy import cat, delazify, ToeplitzLazyTensor, KroneckerProductLazyTensor
-from ..utils.grid import create_data_from_grid, convert_legacy_grid
-=======
-import gpytorch
-from gpytorch.utils.grid import convert_legacy_grid, create_data_from_grid
-
-from .. import settings
-from ..lazy import KroneckerProductLazyTensor, ToeplitzLazyTensor, delazify
-from .kernel import Kernel
->>>>>>> 0d583c91
 
 
 class GridKernel(Kernel):
